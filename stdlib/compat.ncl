{
compat | doc "Nix compatibility layer. This library should not be used by Nickel program."
= {
<<<<<<< HEAD
  has_field_path = fun fields record =>
      %length% fields == 0 || # Because it's only used by generated code, this length will never be initialy 0. So if it's 0, it mean the end of the path.
      (
        %has_field% (%head% fields) record &&
	has_field_path (%tail% fields) record."%{%head% fields}"
      ),
=======
  # Addition in Nix is overloaded to work both as number addition and string concatenation.
  # There is no such operator in Nickel. This function implement the equivalent of the Nix primitive operator by dynamically
  # dispatching between addition and concatenation, based on the runtime type of its arguments.
  add = fun a b =>
    if %typeof% a == `Str && %typeof% b == `Str
    then a ++ b
    else a + b,
>>>>>>> cf174c30

  with =
    let AssertFound = fun l val => if val.found 
      then val.value
      else  %blame% l in
    fun envs field => (
    array.fold (fun current acc =>
      if !acc.found && record.has_field field current
      then { value = current."%{field}", found = true}
      else acc
  ) {value = null, found = false} envs) | AssertFound
}
}<|MERGE_RESOLUTION|>--- conflicted
+++ resolved
@@ -1,14 +1,13 @@
 {
 compat | doc "Nix compatibility layer. This library should not be used by Nickel program."
 = {
-<<<<<<< HEAD
   has_field_path = fun fields record =>
       %length% fields == 0 || # Because it's only used by generated code, this length will never be initialy 0. So if it's 0, it mean the end of the path.
       (
         %has_field% (%head% fields) record &&
 	has_field_path (%tail% fields) record."%{%head% fields}"
       ),
-=======
+
   # Addition in Nix is overloaded to work both as number addition and string concatenation.
   # There is no such operator in Nickel. This function implement the equivalent of the Nix primitive operator by dynamically
   # dispatching between addition and concatenation, based on the runtime type of its arguments.
@@ -16,7 +15,6 @@
     if %typeof% a == `Str && %typeof% b == `Str
     then a ++ b
     else a + b,
->>>>>>> cf174c30
 
   with =
     let AssertFound = fun l val => if val.found 
