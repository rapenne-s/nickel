--- conflicted
+++ resolved
@@ -384,29 +384,14 @@
                 env,
             })
         }
-<<<<<<< HEAD
-        //The following cases are either errors or not yet implemented
-        _ => Err(EvalError::MergeIncompatibleArgs(rt1, rt2, pos_op)),
-=======
-        (t1_, t2_) => match (mode, &t2_) {
+        (_t1, t2) => match (mode, &t2) {
             // We want to merge a non-record term with a record contract
             (MergeMode::Contract(label), Term::Record(..)) => {
                 Err(EvalError::BlameError(label, call_stack.clone()))
             }
             // The following cases are either errors or not yet implemented
-            _ => Err(EvalError::MergeIncompatibleArgs(
-                RichTerm {
-                    term: SharedTerm::new(t1_),
-                    pos: pos1,
-                },
-                RichTerm {
-                    term: SharedTerm::new(t2_),
-                    pos: pos2,
-                },
-                pos_op,
-            )),
+            _ => Err(EvalError::MergeIncompatibleArgs(rt1, rt2, pos_op)),
         },
->>>>>>> 39724710
     }
 }
 
