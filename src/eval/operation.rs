//! Implementation of primitive operations.
//!
//! Define functions which perform the evaluation of primitive operators. The machinery required
//! for the strict evaluation of the operands is mainly handled by [crate::eval], and marginally in
//! [`continuate_operation`].
//!
//! On the other hand, the functions `process_unary_operation` and `process_binary_operation`
//! receive evaluated operands and implement the actual semantics of operators.
use super::{
    callstack, merge,
    merge::{merge, MergeMode},
    stack::Stack,
    subst, CallStack, Closure, Environment,
};

use crate::{
    error::EvalError,
    identifier::Ident,
    label::ty_path,
    match_sharedterm, mk_app, mk_fun, mk_opn, mk_record,
    position::TermPos,
    serialize,
    serialize::ExportFormat,
    term::{make as mk_term, ArrayAttrs},
    term::{BinaryOp, NAryOp, RichTerm, StrChunk, Term, UnaryOp},
    transform::{fresh_var, Closurizable},
};
use md5::digest::Digest;
use simple_counter::*;
use std::iter::Extend;

generate_counter!(FreshVariableCounter, usize);

/// Result of the equality of two terms.
///
/// The equality of two terms can either be computed directly for base types (`Num`, `Str`, etc.),
/// in which case `Bool` is returned. Otherwise, composite values such as arrays or records generate
/// new subequalities, as represented by the last variant as a vector of pairs of terms.  This list
/// should be non-empty (it if was empty, `eq` should have returned `Bool(true)` directly).  The
/// first element of this non-empty list is encoded as the two first parameters of `Eqs`, while the
/// last vector parameter is the (potentially empty) tail.
///
/// See [`eq`].
enum EqResult {
    Bool(bool),
    Eqs(RichTerm, RichTerm, Vec<(Closure, Closure)>),
}

/// An operation continuation as stored on the stack.
#[derive(PartialEq)]
pub enum OperationCont {
    Op1(
        /* unary operation */ UnaryOp,
        /* original position of the argument before evaluation */ TermPos,
    ),
    // The last parameter saves the strictness mode before the evaluation of the operator
    Op2First(
        /* the binary operation */ BinaryOp,
        /* second argument, to evaluate next */ Closure,
        /* original position of the first argument */ TermPos,
    ),
    Op2Second(
        /* binary operation */ BinaryOp,
        /* first argument, evaluated */ Closure,
        /* original position of the first argument before evaluation */ TermPos,
        /* original position of the second argument before evaluation */ TermPos,
    ),
    OpN {
        op: NAryOp,                         /* the n-ary operation */
        evaluated: Vec<(Closure, TermPos)>, /* evaluated arguments and their original position */
        current_pos: TermPos, /* original position of the argument being currently evaluated */
        pending: Vec<Closure>, /* a stack (meaning the order of arguments is to be reversed)
                              of arguments yet to be evaluated */
    },
}

impl std::fmt::Debug for OperationCont {
    fn fmt(&self, f: &mut std::fmt::Formatter<'_>) -> std::fmt::Result {
        match self {
            OperationCont::Op1(op, _) => write!(f, "Op1 {:?}", op),
            OperationCont::Op2First(op, _, _) => write!(f, "Op2First {:?}", op),
            OperationCont::Op2Second(op, _, _, _) => write!(f, "Op2Second {:?}", op),
            OperationCont::OpN { op, .. } => write!(f, "OpN {:?}", op),
        }
    }
}

/// Process to the next step of the evaluation of an operation.
///
/// Depending on the content of the stack, it either starts the evaluation of the first argument,
/// starts the evaluation of the second argument, or finally process with the operation if both
/// arguments are evaluated (for binary operators).
pub fn continuate_operation(
    mut clos: Closure,
    stack: &mut Stack,
    call_stack: &mut CallStack,
) -> Result<Closure, EvalError> {
    let (cont, cs_len, pos) = stack.pop_op_cont().expect("Condition already checked");
    call_stack.truncate(cs_len);
    match cont {
        OperationCont::Op1(u_op, arg_pos) => {
            process_unary_operation(u_op, clos, arg_pos, stack, call_stack, pos)
        }
        OperationCont::Op2First(b_op, mut snd_clos, fst_pos) => {
            std::mem::swap(&mut clos, &mut snd_clos);
            stack.push_op_cont(
                OperationCont::Op2Second(b_op, snd_clos, fst_pos, clos.body.pos),
                cs_len,
                pos,
            );
            Ok(clos)
        }
        OperationCont::Op2Second(b_op, fst_clos, fst_pos, snd_pos) => process_binary_operation(
            b_op, fst_clos, fst_pos, clos, snd_pos, stack, call_stack, pos,
        ),
        OperationCont::OpN {
            op,
            mut evaluated,
            current_pos,
            mut pending,
        } => {
            evaluated.push((clos, current_pos));

            if let Some(next) = pending.pop() {
                let current_pos = next.body.pos;
                stack.push_op_cont(
                    OperationCont::OpN {
                        op,
                        evaluated,
                        current_pos,
                        pending,
                    },
                    cs_len,
                    pos,
                );

                Ok(next)
            } else {
                process_nary_operation(op, evaluated, stack, pos, call_stack)
            }
        }
    }
}

/// Evaluate a unary operation.
///
/// The argument is expected to be evaluated (in WHNF). `pos_op` corresponds to the whole
/// operation position, that may be needed for error reporting.
fn process_unary_operation(
    u_op: UnaryOp,
    clos: Closure,
    arg_pos: TermPos,
    stack: &mut Stack,
    call_stack: &mut CallStack,
    pos_op: TermPos,
) -> Result<Closure, EvalError> {
    let Closure {
        body: RichTerm { term: t, pos },
        mut env,
    } = clos;
    let pos_op_inh = pos_op.into_inherited();

    match u_op {
        UnaryOp::Ite() => {
            if let Term::Bool(b) = *t {
                if stack.count_args() >= 2 {
                    let (fst, ..) = stack.pop_arg().expect("Condition already checked.");
                    let (snd, ..) = stack.pop_arg().expect("Condition already checked.");

                    Ok(if b { fst } else { snd })
                } else {
                    panic!("An If-Then-Else wasn't saturated")
                }
            } else {
                Err(EvalError::TypeError(
                    String::from("Bool"),
                    String::from("if"),
                    arg_pos,
                    RichTerm { term: t, pos },
                ))
            }
        }
        UnaryOp::Typeof() => {
            let result = match *t {
                Term::Num(_) => "Num",
                Term::Bool(_) => "Bool",
                Term::Str(_) => "Str",
                Term::Enum(_) => "Enum",
                Term::Fun(..) => "Fun",
                Term::Array(..) => "Array",
                Term::Record(..) | Term::RecRecord(..) => "Record",
                Term::Lbl(..) => "Lbl",
                _ => "Other",
            };
            Ok(Closure::atomic_closure(RichTerm::new(
                Term::Enum(Ident::from(result)),
                pos_op_inh,
            )))
        }
        UnaryOp::BoolAnd() =>
        // The syntax should not allow partially applied boolean operators.
        {
            if let Some((next, ..)) = stack.pop_arg() {
                match &*t {
                    Term::Bool(true) => Ok(next),
                    // FIXME: this does not check that the second argument is actually a boolean.
                    // This means `true && 2` silently evaluates to `2`. This is simpler and more
                    // efficient, but can make debugging harder. In any case, it should be solved
                    // only once primary operators have better support for laziness in some
                    // arguments.
                    Term::Bool(false) => Ok(Closure::atomic_closure(RichTerm {
                        term: t,
                        pos: pos_op_inh,
                    })),
                    _ => Err(EvalError::TypeError(
                        String::from("Bool"),
                        String::from("&&"),
                        arg_pos,
                        RichTerm { term: t, pos },
                    )),
                }
            } else {
                Err(EvalError::NotEnoughArgs(2, String::from("&&"), pos_op))
            }
        }
        UnaryOp::BoolOr() => {
            if let Some((next, ..)) = stack.pop_arg() {
                match &*t {
                    Term::Bool(true) => Ok(Closure::atomic_closure(RichTerm {
                        term: t,
                        pos: pos_op_inh,
                    })),
                    // FIXME: this does not check that the second argument is actually a boolean.
                    // This means `false || 2` silently evaluates to `2`. This is simpler and more
                    // efficient, but can make debugging harder. In any case, it should be solved
                    // only once primary operators have better support for laziness in some
                    // arguments.
                    Term::Bool(false) => Ok(next),
                    _ => Err(EvalError::TypeError(
                        String::from("Bool"),
                        String::from("||"),
                        arg_pos,
                        RichTerm { term: t, pos },
                    )),
                }
            } else {
                Err(EvalError::NotEnoughArgs(2, String::from("||"), pos_op))
            }
        }
        UnaryOp::BoolNot() => {
            if let Term::Bool(b) = *t {
                Ok(Closure::atomic_closure(RichTerm::new(
                    Term::Bool(!b),
                    pos_op_inh,
                )))
            } else {
                Err(EvalError::TypeError(
                    String::from("Bool"),
                    String::from("!"),
                    arg_pos,
                    RichTerm { term: t, pos },
                ))
            }
        }
        UnaryOp::Blame() => match_sharedterm! { t, with {
                Term::Lbl(label) => Err(
                    EvalError::BlameError(
                        label,
                        std::mem::take(call_stack),
                    )),
            } else
                Err(EvalError::TypeError(
                    String::from("Label"),
                    String::from("blame"),
                    arg_pos,
                    RichTerm { term: t, pos },
                ))
        },
        UnaryOp::Embed(_id) => {
            if let Term::Enum(_) = &*t {
                Ok(Closure::atomic_closure(RichTerm {
                    term: t,
                    pos: pos_op_inh,
                }))
            } else {
                Err(EvalError::TypeError(
                    String::from("Enum"),
                    String::from("embed"),
                    arg_pos,
                    RichTerm { term: t, pos },
                ))
            }
        }
        UnaryOp::Switch(has_default) => {
            let (cases_closure, ..) = stack.pop_arg().expect("missing arg for switch");
            let default = if has_default {
                Some(
                    stack
                        .pop_arg()
                        .map(|(clos, ..)| clos)
                        .expect("missing default case for switch"),
                )
            } else {
                None
            };

            if let Term::Enum(en) = &*t {
                let Closure {
                    body:
                        RichTerm {
                            term: cases_term, ..
                        },
                    env: cases_env,
                } = cases_closure;

                let mut cases = match cases_term.into_owned() {
                    Term::Record(map, _) => map,
                    _ => panic!("invalid argument for switch"),
                };

                cases
                    .remove(en)
                    .map(|body| Closure {
                        body,
                        env: cases_env,
                    })
                    .or(default)
                    .ok_or_else(||
                        // ? We should have a dedicated error for unmatched pattern
                        EvalError::TypeError(
                            String::from("Enum"),
                            String::from("switch"),
                            arg_pos,
                            RichTerm {
                                term: t,
                                pos,
                            },
                        ))
            } else if let Some(clos) = default {
                Ok(clos)
            } else {
                Err(EvalError::TypeError(
                    String::from("Enum"),
                    String::from("switch"),
                    arg_pos,
                    RichTerm { term: t, pos },
                ))
            }
        }
        UnaryOp::ChangePolarity() => match_sharedterm! {t, with {
                Term::Lbl(l) => {
                    let mut l = l;
                    l.polarity = !l.polarity;
                    Ok(Closure::atomic_closure(RichTerm::new(
                        Term::Lbl(l),
                        pos_op_inh,
                    )))
                }
            } else {
                Err(EvalError::TypeError(
                    String::from("Label"),
                    String::from("changePolarity"),
                    arg_pos,
                    RichTerm { term: t, pos },
                ))
            }
        },
        UnaryOp::Pol() => {
            if let Term::Lbl(l) = &*t {
                Ok(Closure::atomic_closure(RichTerm::new(
                    Term::Bool(l.polarity),
                    pos_op_inh,
                )))
            } else {
                Err(EvalError::TypeError(
                    String::from("Label"),
                    String::from("polarity"),
                    arg_pos,
                    RichTerm { term: t, pos },
                ))
            }
        }
        UnaryOp::GoDom() => match_sharedterm! {t, with {
                Term::Lbl(l) => {
                    let mut l = l;
                    l.path.push(ty_path::Elem::Domain);
                    Ok(Closure::atomic_closure(RichTerm::new(
                        Term::Lbl(l),
                        pos_op_inh,
                    )))
                }
            } else {
                Err(EvalError::TypeError(
                    String::from("Label"),
                    String::from("goDom"),
                    arg_pos,
                    RichTerm { term: t, pos },
                ))
            }
        },
        UnaryOp::GoCodom() => match_sharedterm! {t, with {
                Term::Lbl(l) => {
                    let mut l = l;
                    l.path.push(ty_path::Elem::Codomain);
                    Ok(Closure::atomic_closure(RichTerm::new(
                        Term::Lbl(l),
                        pos_op_inh,
                    )))
                }
            } else {
                Err(EvalError::TypeError(
                    String::from("Label"),
                    String::from("goCodom"),
                    arg_pos,
                    RichTerm { term: t, pos },
                ))
            }
        },
        UnaryOp::GoArray() => match_sharedterm! {t, with {
                Term::Lbl(l) => {
                    let mut l = l;
                    l.path.push(ty_path::Elem::Array);
                    Ok(Closure::atomic_closure(RichTerm::new(
                        Term::Lbl(l),
                        pos_op_inh,
                    )))
                }
            } else {
                Err(EvalError::TypeError(
                    String::from("Label"),
                    String::from("go_array"),
                    arg_pos,
                    RichTerm { term: t, pos },
                ))
            }
        },
        UnaryOp::Seal() => {
            if let Term::SealingKey(s) = &*t {
                Ok(Closure::atomic_closure(
                    mk_fun!("x", Term::Sealed(*s, mk_term::var("x"))).with_pos(pos_op_inh),
                ))
            } else {
                Err(EvalError::TypeError(
                    String::from("Sym"),
                    String::from("wrap"),
                    arg_pos,
                    RichTerm { term: t, pos },
                ))
            }
        }
        UnaryOp::StaticAccess(id) => {
            if let Term::Record(static_map, ..) = &*t {
                match static_map.get(&id) {
                    Some(e) => {
                        call_stack.enter_field(id, pos, e.pos, pos_op);
                        Ok(Closure {
                            body: e.clone(),
                            env,
                        })
                    }
                    None => Err(EvalError::FieldMissing(
                        id.label,
                        String::from("(.)"),
                        RichTerm { term: t, pos },
                        pos_op,
                    )), //TODO include the position of operators on the stack
                }
            } else {
                Err(EvalError::TypeError(
                    String::from("Record"),
                    String::from("field access"),
                    arg_pos,
                    RichTerm { term: t, pos },
                ))
            }
        }
        UnaryOp::FieldsOf() => match_sharedterm! {t, with {
                Term::Record(map, ..) => {
                    let mut fields: Vec<String> = map.into_keys().map(|id| id.to_string()).collect();
                    fields.sort();
                    let terms = fields.into_iter().map(mk_term::string).collect();
                    Ok(Closure::atomic_closure(RichTerm::new(
                        Term::Array(terms, ArrayAttrs { closurized: true }),
                        pos_op_inh,
                    )))
                }
            } else {
                Err(EvalError::TypeError(
                    String::from("Record"),
                    String::from("fields"),
                    arg_pos,
                    RichTerm { term: t, pos },
                ))
            }
        },
        UnaryOp::ValuesOf() => match_sharedterm! {t, with {
                Term::Record(map, ..) => {
                    let mut values: Vec<_> = map.into_iter().collect();
                    // Although it seems that sort_by_key would be easier here, it would actually
                    // require to copy the identifiers because of the lack of HKT. See
                    // https://github.com/rust-lang/rust/issues/34162.
                    values.sort_by(|(id1, _), (id2, _)| id1.cmp(id2));
                    let terms = values.into_iter().map(|(_, t)| t).collect();
                    Ok(Closure {
                        // TODO: once sure that the Record is properly closurized, we can
                        // safely assume that the extracted array here is, in turn, also closuried.
                        body: RichTerm::new(Term::Array(terms, Default::default()), pos_op_inh),
                        env,
                    })
                }
            } else {
                Err(EvalError::TypeError(
                    String::from("Record"),
                    String::from("valuesOf"),
                    arg_pos,
                    RichTerm { term: t, pos },
                ))
            }
        },
        UnaryOp::ArrayMap() => {
            let (f, ..) = stack
                .pop_arg()
                .ok_or_else(|| EvalError::NotEnoughArgs(2, String::from("map"), pos_op))?;
            match_sharedterm! {t, with {
                    Term::Array(ts, _) => {
                        let mut shared_env = Environment::new();
                        let f_as_var = f.body.closurize(&mut env, f.env);

                        // Array elements are closurized to preserve lazyness of data structures. It
                        // maintains the invariant that any data structure only contain thunks (that is,
                        // currently, variables).
                        let ts = ts
                            .into_iter()
                            .map(|t| {
                                RichTerm::new(Term::App(f_as_var.clone(), t), pos_op_inh)
                                    .closurize(&mut shared_env, env.clone())
                            })
                            .collect();

                        Ok(Closure {
                            body: RichTerm::new(Term::Array(ts, ArrayAttrs { closurized: true }), pos_op_inh),
                            env: shared_env,
                        })
                    }
                } else {
                    Err(EvalError::TypeError(
                        String::from("Array"),
                        String::from("map, 2nd argument"),
                        arg_pos,
                        RichTerm { term: t, pos },
                    ))
                }
            }
        }
        UnaryOp::ArrayGen() => {
            let (f, _) = stack
                .pop_arg()
                .ok_or_else(|| EvalError::NotEnoughArgs(2, String::from("generate"), pos_op))?;

            if let Term::Num(n) = *t {
                let n_int = n as usize;
                if n < 0.0 || n.fract() != 0.0 {
                    Err(EvalError::Other(
                        format!(
                            "generate: expected the 1st agument to be a positive integer, got {}",
                            n
                        ),
                        pos_op,
                    ))
                } else {
                    let mut shared_env = Environment::new();
                    let f_as_var = f.body.closurize(&mut env, f.env);

                    // Array elements are closurized to preserve lazyness of data structures. It
                    // maintains the invariant that any data structure only contain thunks (that is,
                    // currently, variables).
                    let ts = (0..n_int)
                        .map(|n| {
                            mk_app!(f_as_var.clone(), Term::Num(n as f64))
                                .closurize(&mut shared_env, env.clone())
                        })
                        .collect();

                    Ok(Closure {
                        body: RichTerm::new(
                            Term::Array(ts, ArrayAttrs { closurized: true }),
                            pos_op_inh,
                        ),
                        env: shared_env,
                    })
                }
            } else {
                Err(EvalError::TypeError(
                    String::from("Num"),
                    String::from("generate, 1st argument"),
                    arg_pos,
                    RichTerm { term: t, pos },
                ))
            }
        }
        UnaryOp::RecordMap() => {
            let (f, ..) = stack
                .pop_arg()
                .ok_or_else(|| EvalError::NotEnoughArgs(2, String::from("recordMap"), pos_op))?;

            match_sharedterm! {t, with {
                    Term::Record(rec, attr) => {
                        let mut shared_env = Environment::new();
                        let f_as_var = f.body.closurize(&mut env, f.env);

                        // As for `ArrayMap` (see above), we closurize the content of fields
                        let rec = rec
                            .into_iter()
                            .map(|e| {
                                let (id, t) = e;
                                let pos = t.pos.into_inherited();
                                (
                                    id.clone(),
                                    mk_app!(f_as_var.clone(), mk_term::string(id.label), t)
                                        .closurize(&mut shared_env, env.clone())
                                        .with_pos(pos),
                                )
                            })
                            .collect();

                        Ok(Closure {
                            body: RichTerm::new(Term::Record(rec, attr), pos_op_inh),
                            env: shared_env,
                        })
                    }
                } else {
                    Err(EvalError::TypeError(
                        String::from("Record"),
                        String::from("map on record"),
                        arg_pos,
                        RichTerm { term: t, pos },
                    ))
                }
            }
        }
        UnaryOp::Seq() => {
            if stack.count_args() >= 1 {
                let (next, ..) = stack.pop_arg().expect("Condition already checked.");
                Ok(next)
            } else {
                Err(EvalError::NotEnoughArgs(2, String::from("seq"), pos_op))
            }
        }
        UnaryOp::DeepSeq(_) => {
            /// Build a closure that forces a given list of terms, and at the end resumes the
            /// evaluation of the argument on the top of the stack. The argument must iterate over
            /// a tuple, which first element is an optional call stack element to add to the
            /// callstack before starting evaluation. This is a temporary fix to have reasonable
            /// missing definition error when deepsequing a record.
            ///
            /// Requires its first argument to be non-empty.
            fn seq_terms<I>(mut it: I, env: Environment, pos_op_inh: TermPos) -> Closure
            where
                I: Iterator<Item = (Option<callstack::StackElem>, RichTerm)>,
            {
                let (first_elem, first) = it
                    .next()
                    .expect("expected the argument to be a non-empty iterator");
                let body = it.fold(
                    mk_term::op1(UnaryOp::DeepSeq(first_elem), first).with_pos(pos_op_inh),
                    |acc, (elem, t)| {
                        mk_app!(mk_term::op1(UnaryOp::DeepSeq(elem), t), acc).with_pos(pos_op_inh)
                    },
                );

                Closure { body, env }
            }

            match t.into_owned() {
                Term::Record(map, _) if !map.is_empty() => {
                    let pos_record = pos;
                    let pos_access = pos_op;
                    let terms = map.into_iter().map(|(id, t)| {
                        (
                            Some(callstack::StackElem::Field {
                                id,
                                pos_record,
                                pos_field: t.pos,
                                pos_access,
                            }),
                            t,
                        )
                    });
                    Ok(seq_terms(terms, env, pos_op))
                }
                Term::Array(ts, _) if !ts.is_empty() => {
                    Ok(seq_terms(ts.into_iter().map(|t| (None, t)), env, pos_op))
                }
                _ => {
                    if let Some((next, ..)) = stack.pop_arg() {
                        Ok(next)
                    } else {
                        Err(EvalError::NotEnoughArgs(2, String::from("deepSeq"), pos_op))
                    }
                }
            }
        }
        UnaryOp::ArrayHead() => {
            if let Term::Array(ts, _) = &*t {
                if let Some(head) = ts.first() {
                    Ok(Closure {
                        body: head.clone(),
                        env,
                    })
                } else {
                    Err(EvalError::Other(String::from("head: empty array"), pos_op))
                }
            } else {
                Err(EvalError::TypeError(
                    String::from("Array"),
                    String::from("head"),
                    arg_pos,
                    RichTerm { term: t, pos },
                ))
            }
        }
        UnaryOp::ArrayTail() => match_sharedterm! {t, with {
                    Term::Array(ts, attrs) => {
                        let mut ts_it = ts.into_iter();
                        if ts_it.next().is_some() {
                            Ok(Closure {
                                body: RichTerm::new(Term::Array(ts_it.collect(), attrs), pos_op_inh),
                                env,
                            })
                        } else {
                            Err(EvalError::Other(String::from("tail: empty array"), pos_op))
                        }
                    }
                } else {
                    Err(EvalError::TypeError(
                        String::from("Array"),
                        String::from("tail"),
                        arg_pos,
                        RichTerm { term: t, pos },
                    ))
                }
        },
        UnaryOp::ArrayLength() => {
            if let Term::Array(ts, _) = &*t {
                // A num does not have any free variable so we can drop the environment
                Ok(Closure {
                    body: RichTerm::new(Term::Num(ts.len() as f64), pos_op_inh),
                    env: Environment::new(),
                })
            } else {
                Err(EvalError::TypeError(
                    String::from("Array"),
                    String::from("length"),
                    arg_pos,
                    RichTerm { term: t, pos },
                ))
            }
        }
        UnaryOp::ChunksConcat() => {
            let (mut acc, indent, env_chunks) = stack.pop_str_acc().unwrap();

            if let Term::Str(s) = &*t {
                let s = if indent != 0 {
                    let indent_str: String = std::iter::once('\n')
                        .chain((0..indent).map(|_| ' '))
                        .collect();
                    s.replace('\n', &indent_str)
                } else {
                    s.clone()
                };

                acc.push_str(&s);

                let mut next_opt = stack.pop_str_chunk();

                // Pop consecutive string literals to find the next expression to evaluate
                while let Some(StrChunk::Literal(s)) = next_opt {
                    acc.push_str(&s);
                    next_opt = stack.pop_str_chunk();
                }

                if let Some(StrChunk::Expr(e, indent)) = next_opt {
                    stack.push_str_acc(acc, indent, env_chunks.clone());

                    Ok(Closure {
                        body: RichTerm::new(Term::Op1(UnaryOp::ChunksConcat(), e), pos_op_inh),
                        env: env_chunks,
                    })
                } else {
                    Ok(Closure::atomic_closure(RichTerm::new(
                        Term::Str(acc),
                        pos_op_inh,
                    )))
                }
            } else {
                // Since the error halts the evaluation, we don't bother cleaning the stack of the
                // remaining string chunks.
                Err(EvalError::TypeError(
                    String::from("String"),
                    String::from("interpolated string"),
                    pos_op,
                    RichTerm { term: t, pos },
                ))
            }
        }
        UnaryOp::StrTrim() => {
            if let Term::Str(s) = &*t {
                Ok(Closure::atomic_closure(RichTerm::new(
                    Term::Str(String::from(s.trim())),
                    pos_op_inh,
                )))
            } else {
                Err(EvalError::TypeError(
                    String::from("Str"),
                    String::from("trim"),
                    arg_pos,
                    RichTerm { term: t, pos },
                ))
            }
        }
        UnaryOp::StrChars() => {
            if let Term::Str(s) = &*t {
                let ts = s
                    .chars()
                    .map(|c| RichTerm::from(Term::Str(c.to_string())))
                    .collect();
                Ok(Closure::atomic_closure(RichTerm::new(
                    Term::Array(ts, ArrayAttrs { closurized: true }),
                    pos_op_inh,
                )))
            } else {
                Err(EvalError::TypeError(
                    String::from("Str"),
                    String::from("chars"),
                    arg_pos,
                    RichTerm { term: t, pos },
                ))
            }
        }
        UnaryOp::CharCode() => {
            if let Term::Str(s) = &*t {
                if s.len() == 1 {
                    let code = (s.chars().next().unwrap() as u32) as f64;
                    Ok(Closure::atomic_closure(RichTerm::new(
                        Term::Num(code),
                        pos_op_inh,
                    )))
                } else {
                    Err(EvalError::Other(
                        format!("charCode: expected 1-char string, got `{}`", s.len()),
                        pos,
                    ))
                }
            } else {
                Err(EvalError::TypeError(
                    String::from("Str"),
                    String::from("charCode"),
                    arg_pos,
                    RichTerm { term: t, pos },
                ))
            }
        }
        UnaryOp::CharFromCode() => {
            if let Term::Num(code) = *t {
                if code.fract() != 0.0 {
                    Err(EvalError::Other(format!("charFromCode: expected the agument to be an integer, got the floating-point value {}", code), pos_op))
                } else if code < 0.0 || code > (u32::MAX as f64) {
                    Err(EvalError::Other(format!("charFromCode: code out of bounds. Expected a value between 0 and {}, got {}", u32::MAX, code), pos_op))
                } else if let Some(car) = std::char::from_u32(code as u32) {
                    Ok(Closure::atomic_closure(RichTerm::new(
                        Term::Str(String::from(car)),
                        pos_op_inh,
                    )))
                } else {
                    Err(EvalError::Other(
                        format!("charFromCode: invalid character code {}", code),
                        pos_op,
                    ))
                }
            } else {
                Err(EvalError::TypeError(
                    String::from("Num"),
                    String::from("charFromCode"),
                    arg_pos,
                    RichTerm { term: t, pos },
                ))
            }
        }
        UnaryOp::StrUppercase() => {
            if let Term::Str(s) = &*t {
                Ok(Closure::atomic_closure(RichTerm::new(
                    Term::Str(s.to_uppercase()),
                    pos_op_inh,
                )))
            } else {
                Err(EvalError::TypeError(
                    String::from("Str"),
                    String::from("strUppercase"),
                    arg_pos,
                    RichTerm { term: t, pos },
                ))
            }
        }
        UnaryOp::StrLowercase() => {
            if let Term::Str(s) = &*t {
                Ok(Closure::atomic_closure(RichTerm::new(
                    Term::Str(s.to_lowercase()),
                    pos_op_inh,
                )))
            } else {
                Err(EvalError::TypeError(
                    String::from("Str"),
                    String::from("strLowercase"),
                    arg_pos,
                    RichTerm { term: t, pos },
                ))
            }
        }
        UnaryOp::StrLength() => {
            if let Term::Str(s) = &*t {
                Ok(Closure::atomic_closure(RichTerm::new(
                    Term::Num(s.len() as f64),
                    pos_op_inh,
                )))
            } else {
                Err(EvalError::TypeError(
                    String::from("Str"),
                    String::from("strLength"),
                    arg_pos,
                    RichTerm { term: t, pos },
                ))
            }
        }
        UnaryOp::ToStr() => {
            let result = match_sharedterm! {t, with {
                Term::Num(n) => Ok(Term::Str(n.to_string())),
                Term::Str(s) => Ok(Term::Str(s)),
                Term::Bool(b) => Ok(Term::Str(b.to_string())),
                Term::Enum(id) => Ok(Term::Str(id.to_string())),
                Term::Null => Ok(Term::Str(String::from("null"))),
            } else {
                Err(EvalError::Other(
                    format!(
                        "strFrom: can't convert the argument of type {} to string",
                        t.type_of().unwrap()
                    ),
                    pos,
                ))
            }}?;
            Ok(Closure::atomic_closure(RichTerm::new(result, pos_op_inh)))
        }
        UnaryOp::NumFromStr() => {
            if let Term::Str(s) = &*t {
                let n = s.parse::<f64>().map_err(|_| {
                    EvalError::Other(format!("numFrom: invalid num literal `{}`", s), pos)
                })?;
                Ok(Closure::atomic_closure(RichTerm::new(
                    Term::Num(n),
                    pos_op_inh,
                )))
            } else {
                Err(EvalError::TypeError(
                    String::from("Str"),
                    String::from("strLength"),
                    arg_pos,
                    RichTerm { term: t, pos },
                ))
            }
        }
        UnaryOp::EnumFromStr() => {
            if let Term::Str(s) = &*t {
                Ok(Closure::atomic_closure(RichTerm::new(
                    Term::Enum(s.into()),
                    pos_op_inh,
                )))
            } else {
                Err(EvalError::TypeError(
                    String::from("Str"),
                    String::from("strLength"),
                    arg_pos,
                    RichTerm { term: t, pos },
                ))
            }
        }
        UnaryOp::StrIsMatch() => {
            if let Term::Str(s) = &*t {
                let re = regex::Regex::new(s)
                    .map_err(|err| EvalError::Other(err.to_string(), pos_op))?;

                let param = fresh_var();
                let matcher = Term::Fun(
                    param.clone(),
                    RichTerm::new(
                        Term::Op1(
                            UnaryOp::StrIsMatchCompiled(re.into()),
                            RichTerm::new(Term::Var(param), pos_op_inh),
                        ),
                        pos_op_inh,
                    ),
                );

                Ok(Closure::atomic_closure(RichTerm::new(matcher, pos)))
            } else {
                Err(EvalError::TypeError(
                    String::from("Str"),
                    String::from("str_is_match"),
                    arg_pos,
                    RichTerm { term: t, pos },
                ))
            }
        }
        UnaryOp::StrMatch() => {
            if let Term::Str(s) = &*t {
                let re = regex::Regex::new(s)
                    .map_err(|err| EvalError::Other(err.to_string(), pos_op))?;

                let param = fresh_var();
                let matcher = Term::Fun(
                    param.clone(),
                    RichTerm::new(
                        Term::Op1(
                            UnaryOp::StrMatchCompiled(re.into()),
                            RichTerm::new(Term::Var(param), pos_op_inh),
                        ),
                        pos_op_inh,
                    ),
                );

                Ok(Closure::atomic_closure(RichTerm::new(matcher, pos)))
            } else {
                Err(EvalError::TypeError(
                    String::from("Str"),
                    String::from("str_match"),
                    arg_pos,
                    RichTerm { term: t, pos },
                ))
            }
        }
        UnaryOp::StrIsMatchCompiled(regex) => {
            if let Term::Str(s) = &*t {
                Ok(Closure::atomic_closure(RichTerm::new(
                    Term::Bool(regex.is_match(s)),
                    pos_op_inh,
                )))
            } else {
                Err(EvalError::TypeError(
                    String::from("Str"),
                    String::from("str_is_match_compiled"),
                    arg_pos,
                    RichTerm { term: t, pos },
                ))
            }
        }
        UnaryOp::StrMatchCompiled(regex) => {
            if let Term::Str(s) = &*t {
                let capt = regex.captures(s);
                let result = if let Some(capt) = capt {
                    let first_match = capt.get(0).unwrap();
                    let groups: Vec<RichTerm> = capt
                        .iter()
                        .skip(1)
                        .filter_map(|s_opt| {
                            s_opt.map(|s| RichTerm::from(Term::Str(String::from(s.as_str()))))
                        })
                        .collect();

                    mk_record!(
                        ("match", Term::Str(String::from(first_match.as_str()))),
                        ("index", Term::Num(first_match.start() as f64)),
                        (
                            "groups",
                            Term::Array(groups, ArrayAttrs { closurized: true })
                        )
                    )
                } else {
                    //FIXME: what should we return when there's no match?
                    mk_record!(
                        ("match", Term::Str(String::new())),
                        ("index", Term::Num(-1.)),
                        ("groups", Term::Array(Vec::new(), Default::default()))
                    )
                };

                Ok(Closure::atomic_closure(result))
            } else {
                Err(EvalError::TypeError(
                    String::from("Str"),
                    String::from("str_match_compiled"),
                    arg_pos,
                    RichTerm { term: t, pos },
                ))
            }
        }
    }
}

/// Evaluate a binary operation.
///
/// Both arguments are expected to be evaluated (in WHNF). `pos_op` corresponds to the whole
/// operation position, that may be needed for error reporting.
fn process_binary_operation(
    b_op: BinaryOp,
    fst_clos: Closure,
    fst_pos: TermPos,
    clos: Closure,
    snd_pos: TermPos,
    stack: &mut Stack,
    call_stack: &mut CallStack,
    pos_op: TermPos,
) -> Result<Closure, EvalError> {
    let Closure {
        body: rt1,
        env: env1,
    } = fst_clos;
    let Closure {
        body: rt2,
        env: mut env2,
    } = clos;
    let pos_op_inh = pos_op.into_inherited();

    match b_op {
        BinaryOp::Plus() => {
            if let Term::Num(n1) = *rt1.term {
                if let Term::Num(n2) = *rt2.term {
                    Ok(Closure::atomic_closure(RichTerm::new(
                        Term::Num(n1 + n2),
                        pos_op_inh,
                    )))
                } else {
                    Err(EvalError::TypeError(
                        String::from("Num"),
                        String::from("+, 2nd argument"),
                        snd_pos,
                        rt2,
                    ))
                }
            } else {
                Err(EvalError::TypeError(
                    String::from("Num"),
                    String::from("+, 1st argument"),
                    fst_pos,
                    rt1,
                ))
            }
        }
        BinaryOp::Sub() => {
            if let Term::Num(n1) = *rt1.term {
                if let Term::Num(n2) = *rt2.term {
                    Ok(Closure::atomic_closure(RichTerm::new(
                        Term::Num(n1 - n2),
                        pos_op_inh,
                    )))
                } else {
                    Err(EvalError::TypeError(
                        String::from("Num"),
                        String::from("-, 2nd argument"),
                        snd_pos,
                        rt2,
                    ))
                }
            } else {
                Err(EvalError::TypeError(
                    String::from("Num"),
                    String::from("-, 1st argument"),
                    fst_pos,
                    rt1,
                ))
            }
        }
        BinaryOp::Mult() => {
            if let Term::Num(n1) = *rt1.term {
                if let Term::Num(n2) = *rt2.term {
                    Ok(Closure::atomic_closure(RichTerm::new(
                        Term::Num(n1 * n2),
                        pos_op_inh,
                    )))
                } else {
                    Err(EvalError::TypeError(
                        String::from("Num"),
                        String::from("*, 2nd argument"),
                        snd_pos,
                        rt2,
                    ))
                }
            } else {
                Err(EvalError::TypeError(
                    String::from("Num"),
                    String::from("*, 1st argument"),
                    fst_pos,
                    rt1,
                ))
            }
        }
        BinaryOp::Div() => {
            if let Term::Num(n1) = *rt1.term {
                if let Term::Num(n2) = *rt2.term {
                    if n2 == 0.0 {
                        Err(EvalError::Other(String::from("division by zero"), pos_op))
                    } else {
                        Ok(Closure::atomic_closure(RichTerm::new(
                            Term::Num(n1 / n2),
                            pos_op_inh,
                        )))
                    }
                } else {
                    Err(EvalError::TypeError(
                        String::from("Num"),
                        String::from("/, 2nd argument"),
                        snd_pos,
                        rt2,
                    ))
                }
            } else {
                Err(EvalError::TypeError(
                    String::from("Num"),
                    String::from("/, 1st argument"),
                    fst_pos,
                    rt1,
                ))
            }
        }
        BinaryOp::Modulo() => {
            if let Term::Num(n1) = *rt1.term {
                if let Term::Num(n2) = *rt2.term {
                    Ok(Closure::atomic_closure(RichTerm::new(
                        Term::Num(n1 % n2),
                        pos_op_inh,
                    )))
                } else {
                    Err(EvalError::TypeError(
                        String::from("Num"),
                        String::from("%, 2nd argument"),
                        snd_pos,
                        rt2,
                    ))
                }
            } else {
                Err(EvalError::TypeError(
                    String::from("Num"),
                    String::from("%, 1st argument"),
                    fst_pos,
                    rt1,
                ))
            }
        }
        BinaryOp::Pow() => {
            if let Term::Num(n1) = *rt1.term {
                if let Term::Num(n2) = *rt2.term {
                    Ok(Closure::atomic_closure(RichTerm::new(
                        Term::Num(n1.powf(n2)),
                        pos_op_inh,
                    )))
                } else {
                    Err(EvalError::TypeError(
                        String::from("Num"),
                        String::from("pow, 2nd argument"),
                        snd_pos,
                        rt2,
                    ))
                }
            } else {
                Err(EvalError::TypeError(
                    String::from("Num"),
                    String::from("pow, 1st argument"),
                    fst_pos,
                    rt1,
                ))
            }
        }
        BinaryOp::StrConcat() => {
            if let Term::Str(s1) = &*rt1.term {
                if let Term::Str(s2) = &*rt2.term {
                    let ss: [&str; 2] = [s1, s2];
                    Ok(Closure::atomic_closure(RichTerm::new(
                        Term::Str(ss.concat()),
                        pos_op_inh,
                    )))
                } else {
                    Err(EvalError::TypeError(
                        String::from("Str"),
                        String::from("++, 2nd argument"),
                        snd_pos,
                        rt2,
                    ))
                }
            } else {
                Err(EvalError::TypeError(
                    String::from("Str"),
                    String::from("++, 1st argument"),
                    fst_pos,
                    rt1,
                ))
            }
        }
        BinaryOp::Assume() => {
            if let Term::Lbl(l) = &*rt2.term {
                // Track the contract argument for better error reporting, and push back the label
                // on the stack, so that it becomes the first argument of the contract.
                let thunk = stack
                    .track_arg()
                    .ok_or_else(|| EvalError::NotEnoughArgs(3, String::from("assume"), pos_op))?;
                let mut l = l.clone();
                l.arg_pos = thunk.borrow().body.pos;
                l.arg_thunk = Some(thunk);

                stack.push_arg(
                    Closure::atomic_closure(RichTerm::new(Term::Lbl(l), rt2.pos.into_inherited())),
                    rt2.pos.into_inherited(),
                );

                match *rt1.term {
                    Term::Fun(..) => Ok(Closure {
                        body: rt1,
                        env: env1,
                    }),
                    Term::Record(..) => {
                        let mut new_env = Environment::new();
                        let pos = rt1.pos;
                        let closurized = rt1.closurize(&mut new_env, env1);

                        // Convert the record to the function `fun l x => MergeContract l x
                        // contract`.
                        let body = mk_fun!(
                            "l",
                            "x",
                            mk_opn!(
                                NAryOp::MergeContract(),
                                mk_term::var("l"),
                                mk_term::var("x"),
                                closurized
                            )
                        )
                        .with_pos(pos.into_inherited());

                        Ok(Closure { body, env: new_env })
                    }
                    _ => Err(EvalError::TypeError(
                        String::from("Function or Record"),
                        String::from("assume, 1st argument"),
                        fst_pos,
                        rt1,
                    )),
                }
            } else {
                Err(EvalError::TypeError(
                    String::from("Label"),
                    String::from("assume, 2nd argument"),
                    snd_pos,
                    rt2,
                ))
            }
        }
<<<<<<< HEAD
        BinaryOp::Unwrap() => {
            if let Term::Sym(s1) = &*rt1.term {
                // Return a function that either behaves like the identity or
                // const unwrapped_term

                Ok(if let Term::Wrapped(s2, t) = rt2.term.into_owned() {
=======
        BinaryOp::Unseal() => {
            if let Term::SealingKey(s1) = &*t1 {
                // Return a function that either behaves like the identity or
                // const unwrapped_term

                Ok(if let Term::Sealed(s2, t) = t2.into_owned() {
>>>>>>> 39724710
                    if *s1 == s2 {
                        Closure {
                            body: mk_fun!("-invld", t),
                            env: env2,
                        }
                    } else {
                        Closure::atomic_closure(mk_term::id())
                    }
                } else {
                    Closure::atomic_closure(mk_term::id())
                })
            } else {
                Err(EvalError::TypeError(
                    String::from("Sym"),
                    String::from("unwrap, 1st argument"),
                    fst_pos,
                    rt1,
                ))
            }
        }
        BinaryOp::Tag() => match_sharedterm! {rt1.term, with {
                Term::Str(s) => match_sharedterm!{rt2.term, with {
                            Term::Lbl(l) => {
                                let mut l = l;
                                l.tag = s;
                                Ok(Closure::atomic_closure(RichTerm::new(
                                    Term::Lbl(l),
                                    pos_op_inh,
                                )))
                            }
                        } else {
                            Err(EvalError::TypeError(
                                String::from("Label"),
                                String::from("tag, 2nd argument"),
                                snd_pos,
                                rt2,
                            ))
                        }
                    }
            } else {
                Err(EvalError::TypeError(
                    String::from("Str"),
                    String::from("tag, 1st argument"),
                    fst_pos,
                    rt1,
                ))
            }
        },
        BinaryOp::Eq() => {
            let mut env = Environment::new();

            let c1 = Closure {
                body: rt1,
                env: env1,
            };
            let c2 = Closure {
                body: rt2,
                env: env2,
            };

            match eq(&mut env, c1, c2) {
                EqResult::Bool(b) => match (b, stack.pop_eq()) {
                    (false, _) => {
                        stack.clear_eqs();
                        Ok(Closure::atomic_closure(RichTerm::new(
                            Term::Bool(false),
                            pos_op_inh,
                        )))
                    }
                    (true, None) => Ok(Closure::atomic_closure(RichTerm::new(
                        Term::Bool(true),
                        pos_op_inh,
                    ))),
                    (true, Some((c1, c2))) => {
                        let t1 = c1.body.closurize(&mut env, c1.env);
                        let t2 = c2.body.closurize(&mut env, c2.env);

                        Ok(Closure {
                            body: RichTerm::new(Term::Op2(BinaryOp::Eq(), t1, t2), pos_op),
                            env,
                        })
                    }
                },
                EqResult::Eqs(t1, t2, subeqs) => {
                    stack.push_eqs(subeqs.into_iter());

                    Ok(Closure {
                        body: RichTerm::new(Term::Op2(BinaryOp::Eq(), t1, t2), pos_op),
                        env,
                    })
                }
            }
        }
        BinaryOp::LessThan() => {
            if let Term::Num(n1) = *rt1.term {
                if let Term::Num(n2) = *rt2.term {
                    Ok(Closure::atomic_closure(RichTerm::new(
                        Term::Bool(n1 < n2),
                        pos_op_inh,
                    )))
                } else {
                    Err(EvalError::TypeError(
                        String::from("Num"),
                        String::from("<, 2nd argument"),
                        snd_pos,
                        rt2,
                    ))
                }
            } else {
                Err(EvalError::TypeError(
                    String::from("Num"),
                    String::from("<, 1st argument"),
                    fst_pos,
                    rt1,
                ))
            }
        }
        BinaryOp::LessOrEq() => {
            if let Term::Num(n1) = *rt1.term {
                if let Term::Num(n2) = *rt2.term {
                    Ok(Closure::atomic_closure(RichTerm::new(
                        Term::Bool(n1 <= n2),
                        pos_op_inh,
                    )))
                } else {
                    Err(EvalError::TypeError(
                        String::from("Num"),
                        String::from("<, 2nd argument"),
                        snd_pos,
                        rt2,
                    ))
                }
            } else {
                Err(EvalError::TypeError(
                    String::from("Num"),
                    String::from("<, 1st argument"),
                    fst_pos,
                    rt1,
                ))
            }
        }
        BinaryOp::GreaterThan() => {
            if let Term::Num(n1) = *rt1.term {
                if let Term::Num(n2) = *rt2.term {
                    Ok(Closure::atomic_closure(RichTerm::new(
                        Term::Bool(n1 > n2),
                        pos_op_inh,
                    )))
                } else {
                    Err(EvalError::TypeError(
                        String::from("Num"),
                        String::from(">, 2nd argument"),
                        snd_pos,
                        rt2,
                    ))
                }
            } else {
                Err(EvalError::TypeError(
                    String::from("Num"),
                    String::from(">, 1st argument"),
                    fst_pos,
                    rt1,
                ))
            }
        }
        BinaryOp::GreaterOrEq() => {
            if let Term::Num(n1) = *rt1.term {
                if let Term::Num(n2) = *rt2.term {
                    Ok(Closure::atomic_closure(RichTerm::new(
                        Term::Bool(n1 >= n2),
                        pos_op_inh,
                    )))
                } else {
                    Err(EvalError::TypeError(
                        String::from("Num"),
                        String::from(">=, 2nd argument"),
                        snd_pos,
                        rt2,
                    ))
                }
            } else {
                Err(EvalError::TypeError(
                    String::from("Num"),
                    String::from(">=, 1st argument"),
                    fst_pos,
                    rt1,
                ))
            }
        }
        BinaryOp::GoField() => match_sharedterm! {rt1.term, with {
                Term::Str(field) => match_sharedterm! {rt2.term, with {
                        Term::Lbl(l) => {
                            let mut l = l;
                            l.path.push(ty_path::Elem::Field(Ident::from(field)));
                            Ok(Closure::atomic_closure(RichTerm::new(
                                Term::Lbl(l),
                                pos_op_inh,
                            )))
                        }
                    } else {
                        Err(EvalError::TypeError(
                            String::from("Label"),
                            String::from("goField, 2nd argument"),
                            snd_pos,
                            rt2,
                        ))
                    }
                },
            } else {
                Err(EvalError::TypeError(
                    String::from("Str"),
                    String::from("goField, 1st argument"),
                    fst_pos,
                    rt1,
                ))
            }
        },
        BinaryOp::DynAccess() => match_sharedterm! {rt1.term, with {
                Term::Str(id) => {
                    if let Term::Record(static_map, _attrs) = &*rt2.term {
                        match static_map.get(&Ident::from(&id)) {
                            Some(e) => {
                                call_stack.enter_field(Ident::from(id), rt2.pos, e.pos, pos_op);
                                Ok(Closure {
                                    body: e.clone(),
                                    env: env2,
                                })
                            }
                            None => Err(EvalError::FieldMissing(
                                id,
                                String::from("(.$)"),
                                rt2,
                                pos_op,
                            )),
                        }
                    } else {
                        Err(EvalError::TypeError(
                            String::from("Record"),
                            String::from(".$"),
                            snd_pos,
                            rt2,
                        ))
                    }
                }
            } else {
                Err(EvalError::TypeError(
                    String::from("Str"),
                    String::from(".$"),
                    fst_pos,
                    rt1,
                ))
            }
        },
        BinaryOp::DynExtend() => {
            let (clos, _) = stack
                .pop_arg()
                .ok_or_else(|| EvalError::NotEnoughArgs(3, String::from("$[ .. ]"), pos_op))?;

            if let Term::Str(id) = &*rt1.term {
                match_sharedterm! {rt2.term, with {
                        Term::Record(static_map, attrs) => {
                            let mut static_map = static_map;
                            let as_var = clos.body.closurize(&mut env2, clos.env);
                            match static_map.insert(Ident::from(id), as_var) {
                                Some(_) => Err(EvalError::Other(format!("$[ .. ]: tried to extend record with the field {}, but it already exists", id), pos_op)),
                                None => Ok(Closure {
                                    body: Term::Record(static_map, attrs).into(),
                                    env: env2,
                                }),
                            }
                        }
                    } else {
                        Err(EvalError::TypeError(
                            String::from("Record"),
                            String::from("$[ .. ]"),
                            snd_pos,
                            rt2,
                        ))
                    }
                }
            } else {
                Err(EvalError::TypeError(
                    String::from("Str"),
                    String::from("$[ .. ]"),
                    fst_pos,
                    rt1,
                ))
            }
        }
        BinaryOp::DynRemove() => match_sharedterm! {rt1.term, with {
                Term::Str(id) => match_sharedterm! {rt2.term, with {
                        Term::Record(static_map, attrs) => {
                            let mut static_map = static_map;
                            match static_map.remove(&Ident::from(&id)) {
                                None => Err(EvalError::FieldMissing(
                                    id,
                                    String::from("(-$)"),
                                    RichTerm::new(
                                        Term::Record(static_map, attrs),
                                        rt2.pos,
                                    ),
                                    pos_op,
                                )),
                                Some(_) => Ok(Closure {
                                    body: RichTerm::new(Term::Record(static_map, attrs), pos_op_inh),
                                    env: env2,
                                }),
                            }
                        }
                    } else {
                        Err(EvalError::TypeError(
                            String::from("Record"),
                            String::from("-$"),
                            snd_pos,
                            rt2,
                        ))
                    }
                },
            } else {
                Err(EvalError::TypeError(
                    String::from("Str"),
                    String::from("-$"),
                    fst_pos,
                    rt1,
                ))
            }
        },
        BinaryOp::HasField() => match_sharedterm! {rt1.term, with {
                Term::Str(id) => {
                    if let Term::Record(static_map, _) = &*rt2.term {
                        Ok(Closure::atomic_closure(RichTerm::new(
                            Term::Bool(static_map.contains_key(&Ident::from(id))),
                            pos_op_inh,
                        )))
                    } else {
                        Err(EvalError::TypeError(
                            String::from("Record"),
                            String::from("hasField, 2nd argument"),
                            snd_pos,
                            rt2,
                        ))
                    }
                }
            } else {
                Err(EvalError::TypeError(
                    String::from("Str"),
                    String::from("hasField, 1st argument"),
                    fst_pos,
                    rt1,
                ))
            }
        },
        BinaryOp::ArrayConcat() => match_sharedterm! {rt1.term, with {
                Term::Array(ts1, attrs1) => match_sharedterm! {rt2.term, with {
                        Term::Array(ts2, attrs2) => {
                            // NOTE: the [eval_closure] function in [eval] should've made sure
                            // that the array is closurized. We leave a debug_assert! here just
                            // in case something goes wrong in the future.
                            // If the assert failed, you may need to map closurize over `ts1` and `ts2`.
                            debug_assert!(attrs1.closurized, "the left-hand side of ArrayConcat (@) is not closurized.");
                            debug_assert!(attrs2.closurized, "the right-hand side of ArrayConcat (@) is not closurized.");

                            let mut ts: Vec<RichTerm> = Vec::with_capacity(ts1.len() + ts2.len());

                            ts.extend(ts1.into_iter());
                            ts.extend(ts2.into_iter());

                            let mut env = env1;
                            // TODO: Is there a cheaper way to "merge" two environements?
                            env.extend(env2.iter_elems().map(|(k, v)| (k.clone(), v.clone())));

                            Ok(Closure {
                                body: RichTerm::new(Term::Array(ts, ArrayAttrs { closurized: true }), pos_op_inh),
                                env,
                            })
                        }
                    } else {
                        Err(EvalError::TypeError(
                            String::from("Array"),
                            String::from("@, 2nd operand"),
                            snd_pos,
                            rt2,
                        ))

                    }
                },
            } else {
                Err(EvalError::TypeError(
                    String::from("Array"),
                    String::from("@, 1st operand"),
                    fst_pos,
                    rt1,
                ))
            }
        },
        BinaryOp::ArrayElemAt() => match (&*rt1.term, &*rt2.term) {
            (Term::Array(ts, _), Term::Num(n)) => {
                let n_int = *n as usize;
                if n.fract() != 0.0 {
                    Err(EvalError::Other(format!("elemAt: expected the 2nd agument to be an integer, got the floating-point value {}", n), pos_op))
                } else if *n < 0.0 || n_int >= ts.len() {
                    Err(EvalError::Other(format!("elemAt: index out of bounds. Expected a value between 0 and {}, got {}", ts.len(), n), pos_op))
                } else {
                    Ok(Closure {
                        body: ts[n_int].clone(),
                        env: env1,
                    })
                }
            }
            (Term::Array(..), _) => Err(EvalError::TypeError(
                String::from("Num"),
                String::from("elemAt, 2nd argument"),
                snd_pos,
                rt2,
            )),
            (_, _) => Err(EvalError::TypeError(
                String::from("Array"),
                String::from("elemAt, 1st argument"),
                fst_pos,
                rt1,
            )),
        },
<<<<<<< HEAD
        BinaryOp::Merge() => merge(rt1, env1, rt2, env2, pos_op, MergeMode::Standard),
=======
        BinaryOp::Merge() => merge(
            RichTerm {
                term: t1,
                pos: pos1,
            },
            env1,
            RichTerm {
                term: t2,
                pos: pos2,
            },
            env2,
            pos_op,
            MergeMode::Standard,
            call_stack,
        ),
>>>>>>> 39724710

        BinaryOp::Hash() => {
            let mk_err_fst = |t1| {
                Err(EvalError::TypeError(
                    String::from("Enum <Md5, Sha1, Sha256, Sha512>"),
                    String::from("hash, 1st argument"),
                    fst_pos,
                    t1,
                ))
            };

            if let Term::Enum(id) = &*rt1.term {
                if let Term::Str(s) = &*rt2.term {
                    let result = match id.as_ref() {
                        "Md5" => {
                            let mut hasher = md5::Md5::new();
                            hasher.update(s);
                            format!("{:x}", hasher.finalize())
                        }
                        "Sha1" => {
                            let mut hasher = sha1::Sha1::new();
                            hasher.update(s);
                            format!("{:x}", hasher.finalize())
                        }
                        "Sha256" => {
                            let mut hasher = sha2::Sha256::new();
                            hasher.update(s);
                            format!("{:x}", hasher.finalize())
                        }
                        "Sha512" => {
                            let mut hasher = sha2::Sha512::new();
                            hasher.update(s);
                            format!("{:x}", hasher.finalize())
                        }
                        _ => return mk_err_fst(rt1),
                    };

                    Ok(Closure::atomic_closure(RichTerm::new(
                        Term::Str(result),
                        pos_op_inh,
                    )))
                } else {
                    Err(EvalError::TypeError(
                        String::from("Str"),
                        String::from("hash, 2nd argument"),
                        snd_pos,
                        rt2,
                    ))
                }
            } else {
                mk_err_fst(rt1)
            }
        }
        BinaryOp::Serialize() => {
            let mk_err_fst = |t1| {
                Err(EvalError::TypeError(
                    String::from("Enum <Json, Yaml, Toml>"),
                    String::from("serialize, 1st argument"),
                    fst_pos,
                    t1,
                ))
            };

            if let Term::Enum(ref id) = rt1.as_ref() {
                // Serialization needs all variables term to be fully substituted
                let global_env = Environment::new();
                let rt2 = subst(rt2, &global_env, &env2);

                let format = match id.to_string().as_str() {
                    "Json" => ExportFormat::Json,
                    "Yaml" => ExportFormat::Yaml,
                    "Toml" => ExportFormat::Toml,
                    _ => return mk_err_fst(rt1),
                };

                serialize::validate(format, &rt2)?;
                Ok(Closure::atomic_closure(RichTerm::new(
                    Term::Str(serialize::to_string(format, &rt2)?),
                    pos_op_inh,
                )))
            } else {
                mk_err_fst(rt1)
            }
        }
        BinaryOp::Deserialize() => {
            let mk_err_fst = |t1| {
                Err(EvalError::TypeError(
                    String::from("Enum <Json, Yaml, Toml>"),
                    String::from("deserialize, 1st argument"),
                    fst_pos,
                    t1,
                ))
            };

            if let Term::Enum(id) = &*rt1.term {
                if let Term::Str(s) = &*rt2.term {
                    let rt: RichTerm = match id.as_ref() {
                        "Json" => serde_json::from_str(s).map_err(|err| {
                            EvalError::DeserializationError(
                                String::from("json"),
                                format!("{}", err),
                                pos_op,
                            )
                        })?,
                        "Yaml" => serde_yaml::from_str(s).map_err(|err| {
                            EvalError::DeserializationError(
                                String::from("yaml"),
                                format!("{}", err),
                                pos_op,
                            )
                        })?,
                        "Toml" => toml::from_str(s).map_err(|err| {
                            EvalError::DeserializationError(
                                String::from("toml"),
                                format!("{}", err),
                                pos_op,
                            )
                        })?,
                        _ => return mk_err_fst(rt1),
                    };

                    Ok(Closure::atomic_closure(rt.with_pos(pos_op_inh)))
                } else {
                    Err(EvalError::TypeError(
                        String::from("Str"),
                        String::from("deserialize, 2nd argument"),
                        snd_pos,
                        rt2,
                    ))
                }
            } else {
                mk_err_fst(rt1)
            }
        }
        BinaryOp::StrSplit() => match (&*rt1.term, &*rt2.term) {
            (Term::Str(s1), Term::Str(s2)) => {
                let array: Vec<RichTerm> = s1
                    .split(s2)
                    .map(|s| Term::Str(String::from(s)).into())
                    .collect();
                Ok(Closure::atomic_closure(RichTerm::new(
                    Term::Array(array, ArrayAttrs { closurized: true }),
                    pos_op_inh,
                )))
            }
            (Term::Str(_), _) => Err(EvalError::TypeError(
                String::from("Str"),
                String::from("strSplit, 2nd argument"),
                snd_pos,
                rt2,
            )),
            (_, _) => Err(EvalError::TypeError(
                String::from("Str"),
                String::from("strSplit, 1st argument"),
                fst_pos,
                rt1,
            )),
        },
        BinaryOp::StrContains() => match (&*rt1.term, &*rt2.term) {
            (Term::Str(s1), Term::Str(s2)) => Ok(Closure::atomic_closure(RichTerm::new(
                Term::Bool(s1.contains(s2)),
                pos_op_inh,
            ))),
            (Term::Str(_), _) => Err(EvalError::TypeError(
                String::from("Str"),
                String::from("strContains, 2nd argument"),
                snd_pos,
                rt2,
            )),
            (_, _) => Err(EvalError::TypeError(
                String::from("Str"),
                String::from("strContains, 1st argument"),
                fst_pos,
                rt1,
            )),
        },
    }
}

/// Evaluate a n-ary operation.
///
/// Arguments are expected to be evaluated (in WHNF). `pos_op` corresponds to the whole
/// operation position, that may be needed for error reporting.
fn process_nary_operation(
    n_op: NAryOp,
    args: Vec<(Closure, TermPos)>,
    _stack: &mut Stack,
    pos_op: TermPos,
    call_stack: &CallStack,
) -> Result<Closure, EvalError> {
    let pos_op_inh = pos_op.into_inherited();

    // Currently, for fixed arity primitive operators, the parser must ensure that they get exactly
    // the right number of argument: if it is not the case, this is a bug, and we panic.
    match n_op {
        NAryOp::StrReplace() | NAryOp::StrReplaceRegex() => {
            let mut args_wo_env = args
                .into_iter()
                .map(|(clos, pos)| (clos.body.term, clos.body.pos, pos));
            let (fst, pos1, fst_pos) = args_wo_env.next().unwrap();
            let (snd, pos2, snd_pos) = args_wo_env.next().unwrap();
            let (thd, pos3, thd_pos) = args_wo_env.next().unwrap();
            debug_assert!(args_wo_env.next().is_none());

            match (&*fst, &*snd, &*thd) {
                (Term::Str(s), Term::Str(from), Term::Str(to)) => {
                    let result = if let NAryOp::StrReplace() = n_op {
                        str::replace(s, from, to)
                    } else {
                        let re = regex::Regex::new(from)
                            .map_err(|err| EvalError::Other(err.to_string(), pos_op))?;

                        re.replace_all(s, to.as_str()).into_owned()
                    };

                    Ok(Closure::atomic_closure(RichTerm::new(
                        Term::Str(result),
                        pos_op_inh,
                    )))
                }
                (Term::Str(_), Term::Str(_), _) => Err(EvalError::TypeError(
                    String::from("Str"),
                    format!("{}, 3rd argument", n_op),
                    thd_pos,
                    RichTerm {
                        term: thd,
                        pos: pos3,
                    },
                )),
                (Term::Str(_), _, _) => Err(EvalError::TypeError(
                    String::from("Str"),
                    format!("{}, 2nd argument", n_op),
                    snd_pos,
                    RichTerm {
                        term: snd,
                        pos: pos2,
                    },
                )),
                (_, _, _) => Err(EvalError::TypeError(
                    String::from("Str"),
                    format!("{}, 1st argument", n_op),
                    fst_pos,
                    RichTerm {
                        term: fst,
                        pos: pos1,
                    },
                )),
            }
        }
        NAryOp::StrSubstr() => {
            let mut args_wo_env = args
                .into_iter()
                .map(|(clos, pos)| (clos.body.term, clos.body.pos, pos));
            let (fst, pos1, fst_pos) = args_wo_env.next().unwrap();
            let (snd, pos2, snd_pos) = args_wo_env.next().unwrap();
            let (thd, pos3, thd_pos) = args_wo_env.next().unwrap();
            debug_assert!(args_wo_env.next().is_none());

            match (&*fst, &*snd, &*thd) {
                (Term::Str(s), Term::Num(start), Term::Num(end)) => {
                    let start_int = *start as usize;
                    let end_int = *end as usize;

                    if start.fract() != 0.0 {
                        Err(EvalError::Other(format!("substring: expected the 2nd agument (start) to be an integer, got the floating-point value {}", start), pos_op))
                    } else if !s.is_char_boundary(start_int) {
                        Err(EvalError::Other(format!("substring: index out of bounds. Expected the 2nd argument (start) to be between 0 and {}, got {}", s.len(), start), pos_op))
                    } else if end.fract() != 0.0 {
                        Err(EvalError::Other(format!("substring: expected the 3nd argument (end) to be an integer, got the floating-point value {}", end), pos_op))
                    } else if end <= start || !s.is_char_boundary(end_int) {
                        Err(EvalError::Other(format!("substring: index out of bounds. Expected the 3rd argument (end) to be between {} and {}, got {}", start+1., s.len(), end), pos_op))
                    } else {
                        Ok(Closure::atomic_closure(RichTerm::new(
                            Term::Str(s[start_int..end_int].to_owned()),
                            pos_op_inh,
                        )))
                    }
                }
                (Term::Str(_), Term::Num(_), _) => Err(EvalError::TypeError(
                    String::from("Str"),
                    String::from("strReplace, 3rd argument"),
                    thd_pos,
                    RichTerm {
                        term: thd,
                        pos: pos3,
                    },
                )),
                (Term::Str(_), _, _) => Err(EvalError::TypeError(
                    String::from("Str"),
                    String::from("strReplace, 2nd argument"),
                    snd_pos,
                    RichTerm {
                        term: snd,
                        pos: pos2,
                    },
                )),
                (_, _, _) => Err(EvalError::TypeError(
                    String::from("Str"),
                    String::from("strReplace, 1st argument"),
                    fst_pos,
                    RichTerm {
                        term: fst,
                        pos: pos1,
                    },
                )),
            }
        }
        NAryOp::MergeContract() => {
            let mut args_iter = args.into_iter();
            let (
                Closure {
                    body: RichTerm { term: t1, pos: _ },
                    env: _,
                },
                _,
            ) = args_iter.next().unwrap();
            let (
                Closure {
                    body:
                        RichTerm {
                            term: t2,
                            pos: pos2,
                        },
                    env: env2,
                },
                _,
            ) = args_iter.next().unwrap();
            let (
                Closure {
                    body:
                        RichTerm {
                            term: t3,
                            pos: pos3,
                        },
                    env: env3,
                },
                _,
            ) = args_iter.next().unwrap();
            debug_assert!(args_iter.next().is_none());

            match_sharedterm! {t1, with {
                    Term::Lbl(lbl) => {
                        merge(
                            RichTerm {
                                term: t2,
                                pos: pos2,
                            },
                            env2,
                            RichTerm {
                                term: t3,
                                pos: pos3,
                            },
                            env3,
                            pos_op,
                            MergeMode::Contract(lbl),
                            call_stack
                        )
                    }
                } else {
                    Err(EvalError::InternalError(format!("The MergeContract() operator was expecting a first argument of type Label, got {}", t1.type_of().unwrap_or_else(|| String::from("<unevaluated>"))), pos_op))
                }
            }
        }
    }
}

/// Compute the equality of two terms, represented as closures.
///
/// # Parameters
///
/// - env: the final environment in which to closurize the operands of potential subequalities.
/// - c1: the closure of the first operand.
/// - c2: the closure of the second operand.
///
/// # Return
///
/// Return either a boolean when the equality can be computed directly, or a new non-empty list of
/// equalities to be checked if operands are composite values.
fn eq(env: &mut Environment, c1: Closure, c2: Closure) -> EqResult {
    let Closure {
        body: RichTerm { term: t1, .. },
        env: env1,
    } = c1;
    let Closure {
        body: RichTerm { term: t2, .. },
        env: env2,
    } = c2;

    // Take a list of subequalities, and either return `EqResult::Bool(true)` if it is empty, or
    // generate an approriate `EqResult::Eqs` variant with closurized terms in it.
    fn gen_eqs<I>(
        mut it: I,
        env: &mut Environment,
        env1: Environment,
        env2: Environment,
    ) -> EqResult
    where
        I: Iterator<Item = (RichTerm, RichTerm)>,
    {
        if let Some((t1, t2)) = it.next() {
            let eqs = it
                .map(|(t1, t2)| {
                    (
                        Closure {
                            body: t1,
                            env: env1.clone(),
                        },
                        Closure {
                            body: t2,
                            env: env2.clone(),
                        },
                    )
                })
                .collect();

            EqResult::Eqs(t1.closurize(env, env1), t2.closurize(env, env2), eqs)
        } else {
            EqResult::Bool(true)
        }
    }

    match (t1.into_owned(), t2.into_owned()) {
        (Term::Null, Term::Null) => EqResult::Bool(true),
        (Term::Bool(b1), Term::Bool(b2)) => EqResult::Bool(b1 == b2),
        (Term::Num(n1), Term::Num(n2)) => EqResult::Bool(n1 == n2),
        (Term::Str(s1), Term::Str(s2)) => EqResult::Bool(s1 == s2),
        (Term::Lbl(l1), Term::Lbl(l2)) => EqResult::Bool(l1 == l2),
        (Term::SealingKey(s1), Term::SealingKey(s2)) => EqResult::Bool(s1 == s2),
        (Term::Enum(id1), Term::Enum(id2)) => EqResult::Bool(id1 == id2),
        (Term::Record(m1, _), Term::Record(m2, _)) => {
            let (left, center, right) = merge::hashmap::split(&m1, &m2);

            if left.len() > 0 || right.len() > 0 {
                EqResult::Bool(false)
            } else if center.len() == 0 {
                EqResult::Bool(true)
            } else {
                let eqs = center
                    .into_iter()
                    .map(|(_, (t1, t2))| (t1.clone(), t2.clone()));
                gen_eqs(eqs, env, env1, env2)
            }
        }
        (Term::Array(l1, _), Term::Array(l2, _)) if l1.len() == l2.len() => {
            // Equalities are tested in reverse order, but that shouldn't matter. If it
            // does, just do `eqs.rev()`
            let eqs = l1.into_iter().zip(l2.into_iter());
            gen_eqs(eqs, env, env1, env2)
        }
        (_, _) => EqResult::Bool(false),
    }
}

#[cfg(test)]
mod tests {
    use super::*;
    use crate::eval::{CallStack, Environment};

    #[test]
    fn ite_operation() {
        let cont = OperationCont::Op1(UnaryOp::Ite(), TermPos::None);
        let mut stack = Stack::new();
        stack.push_arg(
            Closure::atomic_closure(Term::Num(5.0).into()),
            TermPos::None,
        );
        stack.push_arg(
            Closure::atomic_closure(Term::Num(46.0).into()),
            TermPos::None,
        );

        let mut clos = Closure {
            body: Term::Bool(true).into(),
            env: Environment::new(),
        };

        stack.push_op_cont(cont, 0, TermPos::None);
        let mut call_stack = CallStack::new();

        clos = continuate_operation(clos, &mut stack, &mut call_stack).unwrap();

        assert_eq!(
            clos,
            Closure {
                body: Term::Num(46.0).into(),
                env: Environment::new()
            }
        );
        assert_eq!(0, stack.count_args());
    }

    #[test]
    fn plus_first_term_operation() {
        let cont = OperationCont::Op2First(
            BinaryOp::Plus(),
            Closure {
                body: Term::Num(6.0).into(),
                env: Environment::new(),
            },
            TermPos::None,
        );

        let mut clos = Closure {
            body: Term::Num(7.0).into(),
            env: Environment::new(),
        };
        let mut stack = Stack::new();
        stack.push_op_cont(cont, 0, TermPos::None);
        let mut call_stack = CallStack::new();

        clos = continuate_operation(clos, &mut stack, &mut call_stack).unwrap();

        assert_eq!(
            clos,
            Closure {
                body: Term::Num(6.0).into(),
                env: Environment::new()
            }
        );

        assert_eq!(1, stack.count_conts());
        assert_eq!(
            (
                OperationCont::Op2Second(
                    BinaryOp::Plus(),
                    Closure {
                        body: Term::Num(7.0).into(),
                        env: Environment::new(),
                    },
                    TermPos::None,
                    TermPos::None,
                ),
                0,
                TermPos::None
            ),
            stack.pop_op_cont().expect("Condition already checked.")
        );
    }

    #[test]
    fn plus_second_term_operation() {
        let cont = OperationCont::Op2Second(
            BinaryOp::Plus(),
            Closure {
                body: Term::Num(7.0).into(),
                env: Environment::new(),
            },
            TermPos::None,
            TermPos::None,
        );
        let mut clos = Closure {
            body: Term::Num(6.0).into(),
            env: Environment::new(),
        };
        let mut stack = Stack::new();
        stack.push_op_cont(cont, 0, TermPos::None);
        let mut call_stack = CallStack::new();

        clos = continuate_operation(clos, &mut stack, &mut call_stack).unwrap();

        assert_eq!(
            clos,
            Closure {
                body: Term::Num(13.0).into(),
                env: Environment::new()
            }
        );
    }
}<|MERGE_RESOLUTION|>--- conflicted
+++ resolved
@@ -1350,21 +1350,12 @@
                 ))
             }
         }
-<<<<<<< HEAD
-        BinaryOp::Unwrap() => {
-            if let Term::Sym(s1) = &*rt1.term {
+        BinaryOp::Unseal() => {
+            if let Term::SealingKey(s1) = &*rt1.term {
                 // Return a function that either behaves like the identity or
                 // const unwrapped_term
 
-                Ok(if let Term::Wrapped(s2, t) = rt2.term.into_owned() {
-=======
-        BinaryOp::Unseal() => {
-            if let Term::SealingKey(s1) = &*t1 {
-                // Return a function that either behaves like the identity or
-                // const unwrapped_term
-
-                Ok(if let Term::Sealed(s2, t) = t2.into_owned() {
->>>>>>> 39724710
+                Ok(if let Term::Sealed(s2, t) = rt2.term.into_owned() {
                     if *s1 == s2 {
                         Closure {
                             body: mk_fun!("-invld", t),
@@ -1787,26 +1778,15 @@
                 rt1,
             )),
         },
-<<<<<<< HEAD
-        BinaryOp::Merge() => merge(rt1, env1, rt2, env2, pos_op, MergeMode::Standard),
-=======
         BinaryOp::Merge() => merge(
-            RichTerm {
-                term: t1,
-                pos: pos1,
-            },
+            rt1,
             env1,
-            RichTerm {
-                term: t2,
-                pos: pos2,
-            },
+            rt2,
             env2,
             pos_op,
             MergeMode::Standard,
             call_stack,
         ),
->>>>>>> 39724710
-
         BinaryOp::Hash() => {
             let mk_err_fst = |t1| {
                 Err(EvalError::TypeError(
