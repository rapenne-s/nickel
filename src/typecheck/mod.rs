--- conflicted
+++ resolved
@@ -45,21 +45,9 @@
 //!
 //! In non-strict mode, the type of let-bound expressions is inferred in a shallow way (see
 //! [`apparent_type`]).
-<<<<<<< HEAD
-use crate::cache::ImportResolver;
-use crate::destruct::*;
-use crate::error::TypecheckError;
-use crate::identifier::Ident;
-use crate::term::{Contract, MetaValue, RichTerm, StrChunk, Term, TraverseOrder};
-use crate::types::{AbsType, Types};
-use crate::{mk_tyw_arrow, mk_tyw_enum, mk_tyw_enum_row, mk_tyw_record, mk_tyw_row};
-use std::collections::{HashMap, HashSet};
-use std::convert::TryInto;
-=======
 use crate::{
     cache::ImportResolver,
     destruct::*,
-    environment::Environment as GenericEnvironment,
     error::TypecheckError,
     identifier::Ident,
     term::{Contract, MetaValue, RichTerm, StrChunk, Term, TraverseOrder},
@@ -71,7 +59,6 @@
     collections::{HashMap, HashSet},
     convert::TryInto,
 };
->>>>>>> 4bba9f04
 
 use self::linearization::{Linearization, Linearizer, StubHost};
 
@@ -133,19 +120,9 @@
                 env.insert(id.clone(), tyw);
             }
 
-<<<<<<< HEAD
-    /// Fetch a binding from the environment. Try first in the local environment, and then in the
-    /// global.
-    pub fn get(&self, ident: &Ident) -> Option<TypeWrapper> {
-        self.local
-            .get(ident)
-            .or_else(|| self.global.get(ident))
-            .cloned()
-=======
             Ok(())
         }
         t => Err(EnvBuildError::NotARecord(RichTerm::new(t.clone(), *pos))),
->>>>>>> 4bba9f04
     }
 }
 
@@ -453,7 +430,9 @@
             env.insert(id.clone(), TypeWrapper::Concrete(AbsType::Dyn()));
         }
         matches.iter().for_each(|m| match m {
-            Match::Simple(id, ..) => env.insert(id.clone(), TypeWrapper::Concrete(AbsType::Dyn())),
+            Match::Simple(id, ..) => {
+                env.insert(id.clone(), TypeWrapper::Concrete(AbsType::Dyn()));
+            }
             Match::Assign(id, _, (bind_id, pat)) => {
                 let id = bind_id.as_ref().unwrap_or(id);
                 env.insert(id.clone(), TypeWrapper::Concrete(AbsType::Dyn()));
@@ -652,6 +631,7 @@
         Term::Var(x) => {
             let x_ty = env
                 .get(x)
+                .cloned()
                 .ok_or_else(|| TypecheckError::UnboundIdentifier(x.clone(), *pos))?;
 
             let instantiated = instantiate_foralls(state, x_ty, ForallInst::Ptr);
@@ -728,7 +708,7 @@
                         // annotations) have already be determined and put in the typing
                         // environment, and we need to use the same.
                         let ty = if let Term::RecRecord(..) = t.as_ref() {
-                            env.get(id).unwrap()
+                            env.get(id).cloned().unwrap()
                         } else {
                             state.table.fresh_unif_var()
                         };
@@ -984,7 +964,7 @@
             ApparentType::Approximated(Types(AbsType::Array(Box::new(Types(AbsType::Dyn())))))
         }
         Term::Var(id) => env
-            .and_then(|envs| envs.get(id))
+            .and_then(|envs| envs.get(id).cloned())
             .map(ApparentType::FromEnv)
             .unwrap_or(ApparentType::Approximated(Types(AbsType::Dyn()))),
         Term::ResolvedImport(f) => {
